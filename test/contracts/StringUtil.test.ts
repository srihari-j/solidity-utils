import { expect } from '../../src/prelude';
import { loadFixture } from '@nomicfoundation/hardhat-network-helpers';
import { ethers } from 'hardhat';

describe('StringUtil', async () => {
    const uint256TestValue =
        '0xFFFFFFFFFFFFFFFFFFFFFFFFFFFFFFFFFFFFFFFFFFFFFFFFFFFFFFFFFFFFFFFF';
    const uint128TestValue =
        '0x00000000000000000000000000000000FFFFFFFFFFFFFFFFFFFFFFFFFFFFFFFF';
    const veryLongArray =
        '0xffffffffffffffafafafbcbcbcbcbdeded' + 'aa'.repeat(50);
    const extremelyLongArray = '0x' + '0f'.repeat(1000);
    const emptyBytes = '0x';
    const singleByte = '0xaf';
    const randomBytes = '0x01de89fff130adeaad';
    const sameBytesShort = '0xaaaaaaaaaaaaaaaaaaaaaaaaaaaaaaaa';
    const sameBytesLong = '0x' + 'aa'.repeat(1000);

    const deployStringUtilTest = async () => {
        const StringUtilTest = await ethers.getContractFactory('StringUtilTest');
        const stringUtilTest = await StringUtilTest.deploy();
        return { stringUtilTest };
    };

    describe('Validity', async () => {
        it('Uint 256', () => test(uint256TestValue));

        it('Uint 128', () => test(uint128TestValue));

        it('Very long byte array', () => testBytes(veryLongArray));

        it('Extremely long byte array', () => testBytes(extremelyLongArray));

        it.skip('Empty bytes. Skipped until resolved: https://github.com/ChainSafe/web3.js/issues/4512', () =>
            testBytes(emptyBytes));

        it('Single byte', () => testBytes(singleByte));

        it('Random bytes', () => testBytes(randomBytes));

        it('Same bytes short', () => testBytes(sameBytesShort));

        it('Same bytes long', () => testBytes(sameBytesLong));

        it('Single byte naive', () => testIncorrectGas(singleByte, 2000));

        const test = async (value: string) => {
<<<<<<< HEAD
            const { stringUtilTest } = await loadFixture(deployStringUtilTest);
            const result = await stringUtilTest.toHex(value, 0);
            const naiveResult = await stringUtilTest.toHexNaive(value, 0);
=======
            const result = await context.stringUtilTest.toHex(value, 0);
            const naiveResult = await context.stringUtilTest.toHexNaive(
                value,
                0
            );
>>>>>>> c8d596bb
            expect(result.toLowerCase()).to.be.equal(value.toLowerCase());
            expect(result.toLowerCase()).to.be.equal(naiveResult.toLowerCase());
        };

        const testBytes = async (value: string) => {
<<<<<<< HEAD
            const { stringUtilTest } = await loadFixture(deployStringUtilTest);
            const result = await stringUtilTest.toHexBytes(value, 0);
            const naiveResult = await stringUtilTest.toHexNaiveBytes(value, 0);
=======
            const result = await context.stringUtilTest.toHexBytes(value, 0);
            const naiveResult = await context.stringUtilTest.toHexNaiveBytes(
                value,
                0
            );
>>>>>>> c8d596bb
            expect(result.toLowerCase()).to.be.equal(value.toLowerCase());
            expect(result.toLowerCase()).to.be.equal(naiveResult.toLowerCase());
        };

        const testIncorrectGas = async (value: string, expectedGas: number) => {
            await expect(context.stringUtilTest.toHexNaiveBytes(value, expectedGas)).to.eventually.be.rejectedWith('GasCostDiffers');
        };
    });

    describe('Gas usage @skip-on-coverage', async () => {
        it('Uint 256', () => testGasUint256(uint256TestValue, 907));

        it('Uint 256 naive', () =>
            testGasNaiveUint256(uint256TestValue, 14175));

        it('Uint 256 as bytes', () => testGasBytes(uint256TestValue, 782));

        it('Uint 256 as bytes naive', () =>
            testGasNaiveBytes(uint256TestValue, 14050));

        it('Uint 128', () => testGasUint256(uint128TestValue, 907));

        it('Uint 128 naive', () =>
            testGasNaiveUint256(uint128TestValue, 14175));

        it('Very long byte array gas', () => testGasBytes(veryLongArray, 1964));

        it('Very long byte array gas naive', () =>
            testGasNaiveBytes(veryLongArray, 28972));

        it('Extremely long byte array gas', () =>
            testGasBytes(extremelyLongArray, 19121));

        it('Extremely long byte array gas naive', () =>
            testGasNaiveBytes(extremelyLongArray, 426795));

        it('Empty bytes', () => testGasBytes(emptyBytes, 191));

        it('Empty bytes naive', () => testGasNaiveBytes(emptyBytes, 406));

        it('Single byte', () => testGasBytes(singleByte, 782));

        it('Single byte naive', () => testGasNaiveBytes(singleByte, 832));

        const testGasUint256 = async (value: string, expectedGas: number) => {
            const { stringUtilTest } = await loadFixture(deployStringUtilTest);
            await stringUtilTest.toHex(value, expectedGas);
        };

        const testGasBytes = async (value: string, expectedGas: number) => {
            const { stringUtilTest } = await loadFixture(deployStringUtilTest);
            await stringUtilTest.toHexBytes(value, expectedGas);
        };

<<<<<<< HEAD
        const testGasNaiveUint256 = async (value: string, expectedGas: number) => {
            const { stringUtilTest } = await loadFixture(deployStringUtilTest);
            await stringUtilTest.toHexNaive(value, expectedGas);
        };

        const testGasNaiveBytes = async (value: string, expectedGas: number) => {
            const { stringUtilTest } = await loadFixture(deployStringUtilTest);
            await stringUtilTest.toHexNaiveBytes(value, expectedGas);
=======
        const testGasNaiveUint256 = async (
            value: string,
            expectedGas: number
        ) => {
            await context.stringUtilTest.toHexNaive(value, expectedGas);
        };

        const testGasNaiveBytes = async (
            value: string,
            expectedGas: number
        ) => {
            await context.stringUtilTest.toHexNaiveBytes(value, expectedGas);
>>>>>>> c8d596bb
        };
    });
});<|MERGE_RESOLUTION|>--- conflicted
+++ resolved
@@ -45,39 +45,24 @@
         it('Single byte naive', () => testIncorrectGas(singleByte, 2000));
 
         const test = async (value: string) => {
-<<<<<<< HEAD
             const { stringUtilTest } = await loadFixture(deployStringUtilTest);
             const result = await stringUtilTest.toHex(value, 0);
             const naiveResult = await stringUtilTest.toHexNaive(value, 0);
-=======
-            const result = await context.stringUtilTest.toHex(value, 0);
-            const naiveResult = await context.stringUtilTest.toHexNaive(
-                value,
-                0
-            );
->>>>>>> c8d596bb
             expect(result.toLowerCase()).to.be.equal(value.toLowerCase());
             expect(result.toLowerCase()).to.be.equal(naiveResult.toLowerCase());
         };
 
         const testBytes = async (value: string) => {
-<<<<<<< HEAD
             const { stringUtilTest } = await loadFixture(deployStringUtilTest);
             const result = await stringUtilTest.toHexBytes(value, 0);
             const naiveResult = await stringUtilTest.toHexNaiveBytes(value, 0);
-=======
-            const result = await context.stringUtilTest.toHexBytes(value, 0);
-            const naiveResult = await context.stringUtilTest.toHexNaiveBytes(
-                value,
-                0
-            );
->>>>>>> c8d596bb
             expect(result.toLowerCase()).to.be.equal(value.toLowerCase());
             expect(result.toLowerCase()).to.be.equal(naiveResult.toLowerCase());
         };
 
         const testIncorrectGas = async (value: string, expectedGas: number) => {
-            await expect(context.stringUtilTest.toHexNaiveBytes(value, expectedGas)).to.eventually.be.rejectedWith('GasCostDiffers');
+            const { stringUtilTest } = await loadFixture(deployStringUtilTest);
+            await expect(stringUtilTest.toHexNaiveBytes(value, expectedGas)).to.be.revertedWithCustomError(stringUtilTest, 'GasCostDiffers');
         };
     });
 
@@ -126,7 +111,6 @@
             await stringUtilTest.toHexBytes(value, expectedGas);
         };
 
-<<<<<<< HEAD
         const testGasNaiveUint256 = async (value: string, expectedGas: number) => {
             const { stringUtilTest } = await loadFixture(deployStringUtilTest);
             await stringUtilTest.toHexNaive(value, expectedGas);
@@ -135,20 +119,6 @@
         const testGasNaiveBytes = async (value: string, expectedGas: number) => {
             const { stringUtilTest } = await loadFixture(deployStringUtilTest);
             await stringUtilTest.toHexNaiveBytes(value, expectedGas);
-=======
-        const testGasNaiveUint256 = async (
-            value: string,
-            expectedGas: number
-        ) => {
-            await context.stringUtilTest.toHexNaive(value, expectedGas);
-        };
-
-        const testGasNaiveBytes = async (
-            value: string,
-            expectedGas: number
-        ) => {
-            await context.stringUtilTest.toHexNaiveBytes(value, expectedGas);
->>>>>>> c8d596bb
         };
     });
 });